--- conflicted
+++ resolved
@@ -19,15 +19,9 @@
 tracing-core = { path = "../tracing-core", version = "0.1"}
 tracing-error = { path = "../tracing-error" }
 tracing-tower = { version = "0.1.0", path = "../tracing-tower" }
-<<<<<<< HEAD
-tracing-subscriber = { version = "0.2.0-alpha.5", path = "../tracing-subscriber", features = ["json", "chrono"] }
-tracing-futures = { version = "0.2.1", path = "../tracing-futures" }
-tracing-attributes =  "0.1.2"
-=======
 tracing-subscriber = { path = "../tracing-subscriber", version = "0.2.0", features = ["json", "chrono"] }
 tracing-futures = { version = "0.2.1", path = "../tracing-futures", features = ["futures-01"] }
 tracing-attributes =  { path = "../tracing-attributes", version = "0.1.2"}
->>>>>>> de2de896
 tracing-log = { path = "../tracing-log", version = "0.1.1", features = ["env_logger"] }
 tracing-serde = { path = "../tracing-serde" }
 
